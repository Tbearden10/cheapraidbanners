<<<<<<< HEAD
// Entrypoint (simplified): cached reads + single "fresh members" flow that diffs KV and triggers clears jobs.
// Changes: members?fresh=1 now returns the fresh roster (synchronous). stats?fresh=1 only starts the job and returns 202 immediately.
//
// Exports DO bindings
export { GlobalStats } from './global_stats.js';
export { MemberWorker } from './member_worker.js';

function jsonResponse(obj, status = 200) {
  return new Response(JSON.stringify(obj), { status, headers: { 'Content-Type': 'application/json' }});
}

function shouldWait(url, request) {
  try {
    const u = new URL(url);
    if (u.searchParams.get('sync') === '1') return true;
  } catch (e) {}
  const h = request.headers.get('x-wait');
  return !!(h && (h === '1' || h.toLowerCase() === 'true'));
}

async function readCachedMembersFromKV(env) {
  if (!env.BUNGIE_STATS) return null;
  try {
    const listed = await env.BUNGIE_STATS.list({ prefix: 'member:' });
    const keys = (listed && listed.keys) ? listed.keys.map(k => k.name) : [];
    const members = [];
    for (const key of keys) {
      try {
        const raw = await env.BUNGIE_STATS.get(key);
        if (!raw) continue;
        members.push(JSON.parse(raw));
      } catch (e) { /* skip malformed */ }
    }
    return { members, memberCount: members.length, fetchedAt: new Date().toISOString() };
  } catch (e) {
    console.warn('[index] readCachedMembersFromKV failed', e && e.message ? e.message : e);
    return null;
  }
}

async function writeMemberKVChanges(env, freshMembers) {
  if (!env.BUNGIE_STATS) return { added: 0, updated: 0, removed: 0 };

  const freshMap = new Map();
  for (const m of (freshMembers || [])) freshMap.set(String(m.membershipId), m);

  const listed = await env.BUNGIE_STATS.list({ prefix: 'member:' });
  const existingKeys = (listed && listed.keys) ? listed.keys.map(k => k.name) : [];
  const existingMap = new Map();
  for (const key of existingKeys) {
    const id = key.replace(/^member:/, '');
    try {
      const raw = await env.BUNGIE_STATS.get(key);
      if (!raw) continue;
      existingMap.set(id, JSON.parse(raw));
    } catch (e) { /* ignore */ }
  }

  const added = [];
  const updated = [];
  const removed = [];

  for (const [id, m] of freshMap.entries()) {
    const small = {
      membershipId: String(m.membershipId),
      membershipType: Number(m.membershipType || m.membership_type || 0),
      supplementalDisplayName: m.supplementalDisplayName ?? m.displayName ?? m.display_name ?? '',
      isOnline: !!(m.isOnline ?? m.online ?? m.is_online),
      joinDate: m.joinDate ?? m.join_date ?? null,
      memberType: m.memberType ?? m.member_type ?? null,
      emblemPath: m.emblemPath ?? m.emblemBackgroundPath ?? m.emblem_url ?? null,
      emblemBackgroundPath: m.emblemBackgroundPath ?? null,
      emblemHash: m.emblemHash ?? null
    };

    const prev = existingMap.get(id);
    const keyName = `member:${id}`;
    if (!prev) {
      try {
        await env.BUNGIE_STATS.put(keyName, JSON.stringify(small));
        added.push(id);
      } catch (e) {
        console.warn('[index] failed writing new member KV', keyName, e && e.message ? e.message : e);
      }
    } else {
      const changed = (
        prev.supplementalDisplayName !== small.supplementalDisplayName ||
        prev.emblemPath !== small.emblemPath ||
        prev.joinDate !== small.joinDate ||
        prev.isOnline !== small.isOnline
      );
      if (changed) {
        try {
          await env.BUNGIE_STATS.put(keyName, JSON.stringify(small));
          updated.push(id);
        } catch (e) {
          console.warn('[index] failed updating member KV', keyName, e && e.message ? e.message : e);
        }
      }
    }
  }

  for (const id of existingMap.keys()) {
    if (!freshMap.has(id)) {
      const keyName = `member:${id}`;
      try {
        await env.BUNGIE_STATS.delete(keyName);
        removed.push(id);
      } catch (e) {
        console.warn('[index] failed deleting stale member key', keyName, e && e.message ? e.message : e);
      }
    }
  }

  return { added: added.length, updated: updated.length, removed: removed.length, addedIds: added, updatedIds: updated, removedIds: removed };
}

async function readCachedSnapshot(env) {
  if (!env.BUNGIE_STATS) return null;
  try {
    const raw = await env.BUNGIE_STATS.get('clears_snapshot');
    if (!raw) return null;
    return JSON.parse(raw);
  } catch (e) {
    console.warn('[index] readCachedSnapshot failed', e && e.message ? e.message : e);
    return null;
  }
}

export default {
  async fetch(request, env) {
    const url = new URL(request.url);
    const path = url.pathname;
    const search = url.searchParams;
=======
// File: index.js
// Main Cloudflare Worker - Handles HTTP requests and cron triggers

export { StatsCoordinator } from './stats_coordinator.js';
import { fetchEnrichedPGCR } from './enhanced_pgcr.js';

export default {
  async fetch(request, env) {
    const url = new URL(request.url);
    const path = url.pathname;

    const corsHeaders = {
      'Access-Control-Allow-Origin': '*',
      'Access-Control-Allow-Methods': 'GET, POST, OPTIONS',
      'Access-Control-Allow-Headers': 'Content-Type',
    };

    if (request.method === 'OPTIONS') {
      return new Response(null, { headers: corsHeaders });
    }

    try {
      // GET /members - Returns cached member list
      if (path === '/members' && request.method === 'GET') {
        const members = await env.BUNGIE_STATS.get('members', 'json');
        
        if (!members) {
          await triggerMembersRefresh(env);
          return jsonResponse({ 
            members: [], 
            fetchedAt: null, 
            loading: true 
          }, 202, corsHeaders);
        }

        return jsonResponse(members, 200, corsHeaders);
      }

      // GET /stats - Returns cached stats snapshot
      if (path === '/stats' && request.method === 'GET') {
        const stats = await env.BUNGIE_STATS.get('stats_snapshot', 'json');
        
        if (!stats) {
          await triggerStatsRefresh(env);
          return jsonResponse({ 
            raidClears: 0, 
            dungeonClears: 0, 
            totalPlaytimeSeconds: 0,
            memberCount: 0,
            fetchedAt: null,
            loading: true 
          }, 202, corsHeaders);
        }
>>>>>>> 2f8e1d0c

        return jsonResponse(stats, 200, corsHeaders);
      }

<<<<<<< HEAD
      if (wantCached && !wantFresh) {
        const cached = await readCachedMembersFromKV(env);
        if (cached) return jsonResponse(cached);
        return jsonResponse({ ok: false, reason: 'no_cached_members' }, 404);
      }

      // If client requested fresh: return fresh roster (synchronously)
      if (wantFresh) {
        const id = env.GLOBAL_STATS.idFromName('global');
        const stub = env.GLOBAL_STATS.get(id);

        // 1) ask DO for fresh roster (synchronous) and return it
        let freshMembers = [];
        try {
          const res = await stub.fetch('https://globalstats.local/update-members', { method: 'POST', headers: { 'Content-Type': 'application/json' }, body: JSON.stringify({}) });
          const text = await res.text().catch(() => null);
          let parsed = null;
          try { parsed = text ? JSON.parse(text) : null; } catch (e) { parsed = null; }
          if (parsed && Array.isArray(parsed.members)) freshMembers = parsed.members;
          else if (Array.isArray(parsed)) freshMembers = parsed;
          else freshMembers = Array.isArray(parsed) ? parsed : (parsed && parsed.members ? parsed.members : []);
        } catch (e) {
          console.warn('[index] update-members DO call failed', e && e.message ? e.message : e);
          // fall back to cached if available
          const cached = await readCachedMembersFromKV(env);
          if (cached) return jsonResponse({ ok: true, members: cached.members, note: 'fresh_failed_returned_cached' });
          return jsonResponse({ ok: false, reason: 'members_fetch_failed', error: String(e) }, 502);
        }

        // 2) diff vs KV and write changes
        const diffResult = await writeMemberKVChanges(env, freshMembers);

        // 3) trigger clears processing for online members in background (do not wait)
        const onlineMembers = (Array.isArray(freshMembers) ? freshMembers.filter(m => !!(m.isOnline ?? m.is_online ?? m.online)) : []).map(m => ({
          membershipId: String(m.membershipId ?? m.membership_id ?? ''),
          membershipType: Number(m.membershipType ?? m.membership_type ?? 0)
        })).filter(m => m.membershipId);

        const maxUsers = Number(env.STATS_MAX_SYNC_USER_LIMIT ? Number(env.STATS_MAX_SYNC_USER_LIMIT) : 200);
        const toProcess = onlineMembers.slice(0, maxUsers);

        try {
          if (toProcess.length > 0) {
            const payloadObj = { membershipIds: toProcess, waitForCompletion: false, opts: { includeDeletedCharacters: true } };
            // fire-and-forget background clears job; don't await
            stub.fetch('https://globalstats.local/update-clears', { method: 'POST', headers: { 'Content-Type': 'application/json' }, body: JSON.stringify(payloadObj) }).catch((e) => {
              console.warn('[index] background update-clears dispatch failed', e && e.message ? e.message : e);
            });
          }
        } catch (e) {
          console.warn('[index] failed dispatching background clears job', e && e.message ? e.message : e);
        }

        // 4) return fresh members and diff result immediately
        return jsonResponse({ ok: true, members: freshMembers, diff: diffResult, clearsDispatchedFor: toProcess.length });
      }

      // default cached path
      const cached = await readCachedMembersFromKV(env);
      if (cached) return jsonResponse(cached);
      return jsonResponse({ ok: false, reason: 'no_members' }, 404);
    }

    // GET /stats
    if (request.method === 'GET' && path === '/stats') {
      const wantCached = search.has('cached');
      const wantFresh = search.has('fresh');

      if (wantCached && !wantFresh) {
        const snap = await readCachedSnapshot(env);
        if (snap) return jsonResponse(snap);
        return jsonResponse({ ok: false, reason: 'no_snapshot' }, 404);
      }

      // For stats?fresh=1: only start the job and return 202 immediately (do not wait)
      if (wantFresh) {
        const id = env.GLOBAL_STATS.idFromName('global');
        const stub = env.GLOBAL_STATS.get(id);

        try {
          const payloadObj = { opts: { includeDeletedCharacters: true } };
          // Always fire-and-forget; return accepted immediately.
          stub.fetch('https://globalstats.local/update-clears', { method: 'POST', headers: { 'Content-Type': 'application/json' }, body: JSON.stringify(payloadObj) }).catch((e) => {
            console.warn('[index] background update-clears dispatch failed', e && e.message ? e.message : e);
          });
          return jsonResponse({ ok: true, job: 'accepted', message: 'Clears job dispatched' }, 202);
        } catch (e) {
          console.warn('[index] update-clears dispatch error', e && e.message ? e.message : e);
          // If dispatch itself failed, still return accepted (best-effort) but include error
          return jsonResponse({ ok: false, reason: 'dispatch_failed', error: String(e) }, 500);
=======
      // GET /recent-clears - Fetch recent activities for clan members
      if (path === '/recent-clears' && request.method === 'GET') {
        try {
          const count = parseInt(url.searchParams.get('count')) || 30;
          const maxCount = Math.min(count, 30);


          console.log('[COUNT]:')
          
          const recentClears = await fetchRecentClanClears(maxCount, env);
          return jsonResponse(recentClears, 200, corsHeaders);
        } catch (error) {
          console.error('[RecentClears] Fetch error:', error);
          return jsonResponse({ 
            error: error.message || 'Failed to fetch recent clears',
            clears: []
          }, 500, corsHeaders);
        }
      }

      // GET /pgcr - Get enhanced activity details
      if (path === '/pgcr' && request.method === 'GET') {
        const instanceId = url.searchParams.get('instanceId');
        if (!instanceId) {
          return jsonResponse({ error: 'Missing instanceId' }, 400, corsHeaders);
        }

        try {
          const enrichedPGCR = await fetchEnrichedPGCRWithCache(instanceId, env);
          return jsonResponse(enrichedPGCR, 200, corsHeaders);
        } catch (error) {
          console.error('[PGCR] Fetch error:', error);
          return jsonResponse({ 
            error: error.message || 'Failed to fetch PGCR' 
          }, 500, corsHeaders);
        }
      }

      // POST /admin/refresh - Manual refresh trigger
      if (path === '/admin/refresh' && request.method === 'POST') {
        const token = request.headers.get('x-admin-token');
        if (!env.ADMIN_TOKEN || token !== env.ADMIN_TOKEN) {
          return jsonResponse({ error: 'Unauthorized' }, 401, corsHeaders);
        }

        const body = await request.json().catch(() => ({}));
        const type = body.type || 'all';

        if (type === 'members' || type === 'all') {
          await triggerMembersRefresh(env);
        }
        if (type === 'stats' || type === 'all') {
          await triggerStatsRefresh(env);
>>>>>>> 2f8e1d0c
        }

        return jsonResponse({ 
          ok: true, 
          message: `Refresh triggered for: ${type}` 
        }, 200, corsHeaders);
      }

<<<<<<< HEAD
      // default
      const snap = await readCachedSnapshot(env);
      if (snap) return jsonResponse(snap);
      return jsonResponse({ ok: false, reason: 'no_snapshot' }, 404);
=======
      return new Response('Not Found', { status: 404, headers: corsHeaders });

    } catch (error) {
      console.error('Worker error:', error);
      return jsonResponse({ 
        error: error.message || 'Internal server error' 
      }, 500, corsHeaders);
>>>>>>> 2f8e1d0c
    }
  },

<<<<<<< HEAD
    // GET /pgcr unchanged
    if (request.method === 'GET' && path === '/pgcr') {
      const instanceId = url.searchParams.get('instanceId') || null;
      if (!instanceId) return jsonResponse({ ok: false, error: 'missing_instanceId' }, 400);
      try {
        const apiKey = env.BUNGIE_API_KEY || '';
        const pgcrUrl = `https://www.bungie.net/Platform/Destiny2/Stats/PostGameCarnageReport/${encodeURIComponent(instanceId)}/`;
        const headers = { Accept: 'application/json' };
        if (apiKey) headers['X-API-Key'] = apiKey;
        const res = await fetch(pgcrUrl, { method: 'GET', headers });
        if (!res || !res.ok) {
          const text = await res.text().catch(()=>null);
          return jsonResponse({ ok: false, error: `bungie ${res ? res.status : 'no_resp'} ${text ? text.slice(0,200) : ''}` }, 502);
        }
        const payload = await res.json().catch(()=>null);
        if (!payload) return jsonResponse({ ok: false, error: 'invalid_pgcr' }, 502);
        const normalized = {
          fetchedAt: new Date().toISOString(),
          instanceId,
          raw: payload,
          period: payload?.Response?.period ?? null,
          activityName: payload?.Response?.activityDetails?.name ?? null,
          mode: payload?.Response?.activityDetails?.mode ?? null,
          entries: Array.isArray(payload?.Response?.entries) ? payload.Response.entries.map(e => ({ characterId: e.characterId ?? e.character_id ?? null, membershipId: e.player?.destinyUserInfo?.membershipId ?? null, displayName: e.player?.destinyUserInfo?.displayName ?? null, values: e.values ?? null })) : []
        };
        if (env.BUNGIE_STATS) {
          try { await env.BUNGIE_STATS.put(`pgcr:${instanceId}`, JSON.stringify(normalized), { expirationTtl: Number(env.PGCR_CACHE_TTL_SEC || 86400) }); } catch (e) {}
        }
        return jsonResponse({ ok: true, pgcr: normalized });
      } catch (e) {
        return jsonResponse({ ok: false, error: String(e) }, 502);
=======
  // Cron - runs every 5 minutes
  async scheduled(event, env, ctx) {
    console.log('[Cron] Triggered at:', new Date().toISOString());
    
    try {
      // Always refresh members (lightweight, tracks online status)
      await triggerMembersRefresh(env);
      
      // Get current members to check online status
      const members = await env.BUNGIE_STATS.get('members', 'json');
      const hasOnlineMembers = members?.members?.some(m => m.isOnline) || false;
      const onlineCount = members?.members?.filter(m => m.isOnline).length || 0;
      
      // Get last stats update time
      const stats = await env.BUNGIE_STATS.get('stats_snapshot', 'json');
      const lastUpdate = stats?.fetchedAt ? new Date(stats.fetchedAt).getTime() : 0;
      const timeSinceUpdate = Date.now() - lastUpdate;
      
      // Adaptive polling based on activity:
      // - Online members: Update every 5 minutes
      // - No online members: Update every 2 hours (to catch recently completed activities)
      const updateInterval = hasOnlineMembers ? 5 * 60 * 1000 : 2 * 60 * 60 * 1000;
      const shouldUpdate = timeSinceUpdate > updateInterval;
      
      if (shouldUpdate) {
        console.log(`[Cron] Triggering stats refresh (${onlineCount} online, last update: ${Math.floor(timeSinceUpdate / 60000)}m ago)`);
        await triggerStatsRefresh(env);
      } else {
        console.log(`[Cron] Skipping stats refresh (${onlineCount} online, last update: ${Math.floor(timeSinceUpdate / 60000)}m ago, next in: ${Math.floor((updateInterval - timeSinceUpdate) / 60000)}m)`);
>>>>>>> 2f8e1d0c
      }
      
    } catch (error) {
      console.error('[Cron] Error:', error);
    }
  }
};

// Helper: Trigger members refresh
async function triggerMembersRefresh(env) {
  const id = env.STATS_COORDINATOR.idFromName('coordinator');
  const stub = env.STATS_COORDINATOR.get(id);
  
  try {
    await stub.fetch('https://internal/refresh-members', { method: 'POST' });
  } catch (err) {
    console.error('[triggerMembersRefresh] Failed:', err);
  }
}

<<<<<<< HEAD
    // POST /run-update admin (unchanged)
    if (request.method === 'POST' && path === '/run-update') {
      const token = request.headers.get('x-admin-token') || '';
      if (!env.ADMIN_TOKEN || token !== env.ADMIN_TOKEN) return jsonResponse({ ok: false, reason: 'unauthorized' }, 401);
      let body = null;
      try { body = await request.json().catch(()=>null); } catch (e) { body = null; }
      const action = (body && body.action) || 'clears';
      const wait = Boolean(body && body.wait);
      try {
        const id = env.GLOBAL_STATS.idFromName('global');
        const stub = env.GLOBAL_STATS.get(id);
        const doPath = action === 'members' ? '/update-members' : '/update-clears';
        const payload = action === 'members' ? JSON.stringify(body.opts || {}) : JSON.stringify({ ...(body.opts || {}), includeDeletedCharacters: true });
        if (wait) {
          const res = await stub.fetch(`https://globalstats.local${doPath}`, { method: 'POST', headers: { 'Content-Type': 'application/json', 'x-admin-token': token }, body: payload });
          const text = await res.text().catch(()=>null);
          try { return new Response(text || JSON.stringify({ ok: false }), { status: res.status, headers: { 'Content-Type': 'application/json' }}); } catch (e) { return jsonResponse({ ok: false, error: String(e) }, 502); }
        } else {
          stub.fetch(`https://globalstats.local${doPath}`, { method: 'POST', headers: { 'Content-Type': 'application/json', 'x-admin-token': token }, body: payload }).catch(()=>{});
          return jsonResponse({ ok: true, job: 'accepted', action }, 202);
        }
      } catch (e) {
        return jsonResponse({ ok: false, reason: 'do_forward_failed', error: String(e) }, 500);
      }
    }

    return new Response('Not found', { status: 404 });
  }
};
=======
// Helper: Trigger stats refresh
async function triggerStatsRefresh(env) {
  const id = env.STATS_COORDINATOR.idFromName('coordinator');
  const stub = env.STATS_COORDINATOR.get(id);
  
  try {
    await stub.fetch('https://internal/refresh-stats', { method: 'POST' });
  } catch (err) {
    console.error('[triggerStatsRefresh] Failed:', err);
  }
}

// Helper: Fetch recent clan clears - one activity per member from their most recent character
async function fetchRecentClanClears(maxCount, env) {
  console.log('[RecentClears] Fetching the most recent activity for each member...');

  // Get the cached members list
  const members = await env.BUNGIE_STATS.get('members', 'json');
  if (!members || !members.members || members.members.length === 0) {
    console.log('[RecentClears] No members available to fetch activities.');
    return { clears: [], fetchedAt: new Date().toISOString() };
  }

  const recentActivities = await Promise.all(
    members.members.map(async (member) => {
      try {
        // Step 1: Fetch all characters for the member
        const charactersUrl = `https://www.bungie.net/Platform/Destiny2/${member.membershipType}/Profile/${member.membershipId}/?components=200`;
        const response = await fetch(charactersUrl, {
          headers: { 'X-API-Key': env.BUNGIE_API_KEY },
        });

        if (!response.ok) {
          console.warn(`[RecentClears] Failed to fetch characters for member ${member.membershipId}. Status: ${response.status}`);
          return null;
        }

        const data = await response.json();
        const characters = data.Response?.characters?.data;
        if (!characters || Object.keys(characters).length === 0) {
          console.warn(`[RecentClears] No characters found for member ${member.membershipId}`);
          return null;
        }

        // Step 2: Determine the most recent character
        let mostRecentCharacter = null;
        let latestDate = 0;
        for (const charId in characters) {
          const char = characters[charId];
          const lastPlayed = new Date(char.dateLastPlayed).getTime();
          if (lastPlayed > latestDate) {
            latestDate = lastPlayed;
            mostRecentCharacter = char;
          }
        }

        if (!mostRecentCharacter) {
          console.warn(`[RecentClears] Could not determine the most recent character for member ${member.membershipId}`);
          return null;
        }

        // Step 3: Fetch the most recent activity for the most recent character
        const activityUrl = `https://www.bungie.net/Platform/Destiny2/${member.membershipType}/Account/${member.membershipId}/Character/${mostRecentCharacter.characterId}/Stats/Activities/?count=1`;
        const activityResponse = await fetch(activityUrl, {
          headers: { 'X-API-Key': env.BUNGIE_API_KEY },
        });

        if (!activityResponse.ok) {
          console.warn(`[RecentClears] Failed to fetch recent activity for member ${member.membershipId}, character ${mostRecentCharacter.characterId}. Status: ${activityResponse.status}`);
          return null;
        }

        const activityData = await activityResponse.json();
        const activity = activityData.Response?.activities?.[0];
        if (!activity) {
          console.warn(`[RecentClears] No recent activity found for member ${member.membershipId}, character ${mostRecentCharacter.characterId}`);
          return null;
        }

        // Return the most recent activity
        return {
          membershipId: member.membershipId,
          membershipType: member.membershipType,
          characterId: mostRecentCharacter.characterId,
          instanceId: activity.activityDetails.instanceId,
          activityHash: activity.activityDetails.referenceId,
          period: activity.period,
          completed: activity.values?.completionReason?.basic?.value === 0,
          activityDurationSeconds: activity.values?.activityDurationSeconds?.basic?.value,
        };
      } catch (error) {
        console.error(`[RecentClears] Error fetching activity for member ${member.membershipId}:`, error);
        return null;
      }
    })
  );

  // Filter out null values and limit to maxCount
  const filteredActivities = recentActivities.filter((activity) => activity).slice(0, maxCount);

  console.log(`[RecentClears] Successfully fetched ${filteredActivities.length} activities.`);
  return {
    clears: filteredActivities,
    count: filteredActivities.length,
    fetchedAt: new Date().toISOString(),
  };
}

// Helper: JSON response
function jsonResponse(data, status = 200, additionalHeaders = {}) {
  return new Response(JSON.stringify(data), {
    status,
    headers: {
      'Content-Type': 'application/json',
      ...additionalHeaders
    }
  });
}
>>>>>>> 2f8e1d0c
<|MERGE_RESOLUTION|>--- conflicted
+++ resolved
@@ -1,139 +1,3 @@
-<<<<<<< HEAD
-// Entrypoint (simplified): cached reads + single "fresh members" flow that diffs KV and triggers clears jobs.
-// Changes: members?fresh=1 now returns the fresh roster (synchronous). stats?fresh=1 only starts the job and returns 202 immediately.
-//
-// Exports DO bindings
-export { GlobalStats } from './global_stats.js';
-export { MemberWorker } from './member_worker.js';
-
-function jsonResponse(obj, status = 200) {
-  return new Response(JSON.stringify(obj), { status, headers: { 'Content-Type': 'application/json' }});
-}
-
-function shouldWait(url, request) {
-  try {
-    const u = new URL(url);
-    if (u.searchParams.get('sync') === '1') return true;
-  } catch (e) {}
-  const h = request.headers.get('x-wait');
-  return !!(h && (h === '1' || h.toLowerCase() === 'true'));
-}
-
-async function readCachedMembersFromKV(env) {
-  if (!env.BUNGIE_STATS) return null;
-  try {
-    const listed = await env.BUNGIE_STATS.list({ prefix: 'member:' });
-    const keys = (listed && listed.keys) ? listed.keys.map(k => k.name) : [];
-    const members = [];
-    for (const key of keys) {
-      try {
-        const raw = await env.BUNGIE_STATS.get(key);
-        if (!raw) continue;
-        members.push(JSON.parse(raw));
-      } catch (e) { /* skip malformed */ }
-    }
-    return { members, memberCount: members.length, fetchedAt: new Date().toISOString() };
-  } catch (e) {
-    console.warn('[index] readCachedMembersFromKV failed', e && e.message ? e.message : e);
-    return null;
-  }
-}
-
-async function writeMemberKVChanges(env, freshMembers) {
-  if (!env.BUNGIE_STATS) return { added: 0, updated: 0, removed: 0 };
-
-  const freshMap = new Map();
-  for (const m of (freshMembers || [])) freshMap.set(String(m.membershipId), m);
-
-  const listed = await env.BUNGIE_STATS.list({ prefix: 'member:' });
-  const existingKeys = (listed && listed.keys) ? listed.keys.map(k => k.name) : [];
-  const existingMap = new Map();
-  for (const key of existingKeys) {
-    const id = key.replace(/^member:/, '');
-    try {
-      const raw = await env.BUNGIE_STATS.get(key);
-      if (!raw) continue;
-      existingMap.set(id, JSON.parse(raw));
-    } catch (e) { /* ignore */ }
-  }
-
-  const added = [];
-  const updated = [];
-  const removed = [];
-
-  for (const [id, m] of freshMap.entries()) {
-    const small = {
-      membershipId: String(m.membershipId),
-      membershipType: Number(m.membershipType || m.membership_type || 0),
-      supplementalDisplayName: m.supplementalDisplayName ?? m.displayName ?? m.display_name ?? '',
-      isOnline: !!(m.isOnline ?? m.online ?? m.is_online),
-      joinDate: m.joinDate ?? m.join_date ?? null,
-      memberType: m.memberType ?? m.member_type ?? null,
-      emblemPath: m.emblemPath ?? m.emblemBackgroundPath ?? m.emblem_url ?? null,
-      emblemBackgroundPath: m.emblemBackgroundPath ?? null,
-      emblemHash: m.emblemHash ?? null
-    };
-
-    const prev = existingMap.get(id);
-    const keyName = `member:${id}`;
-    if (!prev) {
-      try {
-        await env.BUNGIE_STATS.put(keyName, JSON.stringify(small));
-        added.push(id);
-      } catch (e) {
-        console.warn('[index] failed writing new member KV', keyName, e && e.message ? e.message : e);
-      }
-    } else {
-      const changed = (
-        prev.supplementalDisplayName !== small.supplementalDisplayName ||
-        prev.emblemPath !== small.emblemPath ||
-        prev.joinDate !== small.joinDate ||
-        prev.isOnline !== small.isOnline
-      );
-      if (changed) {
-        try {
-          await env.BUNGIE_STATS.put(keyName, JSON.stringify(small));
-          updated.push(id);
-        } catch (e) {
-          console.warn('[index] failed updating member KV', keyName, e && e.message ? e.message : e);
-        }
-      }
-    }
-  }
-
-  for (const id of existingMap.keys()) {
-    if (!freshMap.has(id)) {
-      const keyName = `member:${id}`;
-      try {
-        await env.BUNGIE_STATS.delete(keyName);
-        removed.push(id);
-      } catch (e) {
-        console.warn('[index] failed deleting stale member key', keyName, e && e.message ? e.message : e);
-      }
-    }
-  }
-
-  return { added: added.length, updated: updated.length, removed: removed.length, addedIds: added, updatedIds: updated, removedIds: removed };
-}
-
-async function readCachedSnapshot(env) {
-  if (!env.BUNGIE_STATS) return null;
-  try {
-    const raw = await env.BUNGIE_STATS.get('clears_snapshot');
-    if (!raw) return null;
-    return JSON.parse(raw);
-  } catch (e) {
-    console.warn('[index] readCachedSnapshot failed', e && e.message ? e.message : e);
-    return null;
-  }
-}
-
-export default {
-  async fetch(request, env) {
-    const url = new URL(request.url);
-    const path = url.pathname;
-    const search = url.searchParams;
-=======
 // File: index.js
 // Main Cloudflare Worker - Handles HTTP requests and cron triggers
 
@@ -187,103 +51,10 @@
             loading: true 
           }, 202, corsHeaders);
         }
->>>>>>> 2f8e1d0c
 
         return jsonResponse(stats, 200, corsHeaders);
       }
 
-<<<<<<< HEAD
-      if (wantCached && !wantFresh) {
-        const cached = await readCachedMembersFromKV(env);
-        if (cached) return jsonResponse(cached);
-        return jsonResponse({ ok: false, reason: 'no_cached_members' }, 404);
-      }
-
-      // If client requested fresh: return fresh roster (synchronously)
-      if (wantFresh) {
-        const id = env.GLOBAL_STATS.idFromName('global');
-        const stub = env.GLOBAL_STATS.get(id);
-
-        // 1) ask DO for fresh roster (synchronous) and return it
-        let freshMembers = [];
-        try {
-          const res = await stub.fetch('https://globalstats.local/update-members', { method: 'POST', headers: { 'Content-Type': 'application/json' }, body: JSON.stringify({}) });
-          const text = await res.text().catch(() => null);
-          let parsed = null;
-          try { parsed = text ? JSON.parse(text) : null; } catch (e) { parsed = null; }
-          if (parsed && Array.isArray(parsed.members)) freshMembers = parsed.members;
-          else if (Array.isArray(parsed)) freshMembers = parsed;
-          else freshMembers = Array.isArray(parsed) ? parsed : (parsed && parsed.members ? parsed.members : []);
-        } catch (e) {
-          console.warn('[index] update-members DO call failed', e && e.message ? e.message : e);
-          // fall back to cached if available
-          const cached = await readCachedMembersFromKV(env);
-          if (cached) return jsonResponse({ ok: true, members: cached.members, note: 'fresh_failed_returned_cached' });
-          return jsonResponse({ ok: false, reason: 'members_fetch_failed', error: String(e) }, 502);
-        }
-
-        // 2) diff vs KV and write changes
-        const diffResult = await writeMemberKVChanges(env, freshMembers);
-
-        // 3) trigger clears processing for online members in background (do not wait)
-        const onlineMembers = (Array.isArray(freshMembers) ? freshMembers.filter(m => !!(m.isOnline ?? m.is_online ?? m.online)) : []).map(m => ({
-          membershipId: String(m.membershipId ?? m.membership_id ?? ''),
-          membershipType: Number(m.membershipType ?? m.membership_type ?? 0)
-        })).filter(m => m.membershipId);
-
-        const maxUsers = Number(env.STATS_MAX_SYNC_USER_LIMIT ? Number(env.STATS_MAX_SYNC_USER_LIMIT) : 200);
-        const toProcess = onlineMembers.slice(0, maxUsers);
-
-        try {
-          if (toProcess.length > 0) {
-            const payloadObj = { membershipIds: toProcess, waitForCompletion: false, opts: { includeDeletedCharacters: true } };
-            // fire-and-forget background clears job; don't await
-            stub.fetch('https://globalstats.local/update-clears', { method: 'POST', headers: { 'Content-Type': 'application/json' }, body: JSON.stringify(payloadObj) }).catch((e) => {
-              console.warn('[index] background update-clears dispatch failed', e && e.message ? e.message : e);
-            });
-          }
-        } catch (e) {
-          console.warn('[index] failed dispatching background clears job', e && e.message ? e.message : e);
-        }
-
-        // 4) return fresh members and diff result immediately
-        return jsonResponse({ ok: true, members: freshMembers, diff: diffResult, clearsDispatchedFor: toProcess.length });
-      }
-
-      // default cached path
-      const cached = await readCachedMembersFromKV(env);
-      if (cached) return jsonResponse(cached);
-      return jsonResponse({ ok: false, reason: 'no_members' }, 404);
-    }
-
-    // GET /stats
-    if (request.method === 'GET' && path === '/stats') {
-      const wantCached = search.has('cached');
-      const wantFresh = search.has('fresh');
-
-      if (wantCached && !wantFresh) {
-        const snap = await readCachedSnapshot(env);
-        if (snap) return jsonResponse(snap);
-        return jsonResponse({ ok: false, reason: 'no_snapshot' }, 404);
-      }
-
-      // For stats?fresh=1: only start the job and return 202 immediately (do not wait)
-      if (wantFresh) {
-        const id = env.GLOBAL_STATS.idFromName('global');
-        const stub = env.GLOBAL_STATS.get(id);
-
-        try {
-          const payloadObj = { opts: { includeDeletedCharacters: true } };
-          // Always fire-and-forget; return accepted immediately.
-          stub.fetch('https://globalstats.local/update-clears', { method: 'POST', headers: { 'Content-Type': 'application/json' }, body: JSON.stringify(payloadObj) }).catch((e) => {
-            console.warn('[index] background update-clears dispatch failed', e && e.message ? e.message : e);
-          });
-          return jsonResponse({ ok: true, job: 'accepted', message: 'Clears job dispatched' }, 202);
-        } catch (e) {
-          console.warn('[index] update-clears dispatch error', e && e.message ? e.message : e);
-          // If dispatch itself failed, still return accepted (best-effort) but include error
-          return jsonResponse({ ok: false, reason: 'dispatch_failed', error: String(e) }, 500);
-=======
       // GET /recent-clears - Fetch recent activities for clan members
       if (path === '/recent-clears' && request.method === 'GET') {
         try {
@@ -337,7 +108,6 @@
         }
         if (type === 'stats' || type === 'all') {
           await triggerStatsRefresh(env);
->>>>>>> 2f8e1d0c
         }
 
         return jsonResponse({ 
@@ -346,12 +116,6 @@
         }, 200, corsHeaders);
       }
 
-<<<<<<< HEAD
-      // default
-      const snap = await readCachedSnapshot(env);
-      if (snap) return jsonResponse(snap);
-      return jsonResponse({ ok: false, reason: 'no_snapshot' }, 404);
-=======
       return new Response('Not Found', { status: 404, headers: corsHeaders });
 
     } catch (error) {
@@ -359,43 +123,9 @@
       return jsonResponse({ 
         error: error.message || 'Internal server error' 
       }, 500, corsHeaders);
->>>>>>> 2f8e1d0c
     }
   },
 
-<<<<<<< HEAD
-    // GET /pgcr unchanged
-    if (request.method === 'GET' && path === '/pgcr') {
-      const instanceId = url.searchParams.get('instanceId') || null;
-      if (!instanceId) return jsonResponse({ ok: false, error: 'missing_instanceId' }, 400);
-      try {
-        const apiKey = env.BUNGIE_API_KEY || '';
-        const pgcrUrl = `https://www.bungie.net/Platform/Destiny2/Stats/PostGameCarnageReport/${encodeURIComponent(instanceId)}/`;
-        const headers = { Accept: 'application/json' };
-        if (apiKey) headers['X-API-Key'] = apiKey;
-        const res = await fetch(pgcrUrl, { method: 'GET', headers });
-        if (!res || !res.ok) {
-          const text = await res.text().catch(()=>null);
-          return jsonResponse({ ok: false, error: `bungie ${res ? res.status : 'no_resp'} ${text ? text.slice(0,200) : ''}` }, 502);
-        }
-        const payload = await res.json().catch(()=>null);
-        if (!payload) return jsonResponse({ ok: false, error: 'invalid_pgcr' }, 502);
-        const normalized = {
-          fetchedAt: new Date().toISOString(),
-          instanceId,
-          raw: payload,
-          period: payload?.Response?.period ?? null,
-          activityName: payload?.Response?.activityDetails?.name ?? null,
-          mode: payload?.Response?.activityDetails?.mode ?? null,
-          entries: Array.isArray(payload?.Response?.entries) ? payload.Response.entries.map(e => ({ characterId: e.characterId ?? e.character_id ?? null, membershipId: e.player?.destinyUserInfo?.membershipId ?? null, displayName: e.player?.destinyUserInfo?.displayName ?? null, values: e.values ?? null })) : []
-        };
-        if (env.BUNGIE_STATS) {
-          try { await env.BUNGIE_STATS.put(`pgcr:${instanceId}`, JSON.stringify(normalized), { expirationTtl: Number(env.PGCR_CACHE_TTL_SEC || 86400) }); } catch (e) {}
-        }
-        return jsonResponse({ ok: true, pgcr: normalized });
-      } catch (e) {
-        return jsonResponse({ ok: false, error: String(e) }, 502);
-=======
   // Cron - runs every 5 minutes
   async scheduled(event, env, ctx) {
     console.log('[Cron] Triggered at:', new Date().toISOString());
@@ -425,7 +155,6 @@
         await triggerStatsRefresh(env);
       } else {
         console.log(`[Cron] Skipping stats refresh (${onlineCount} online, last update: ${Math.floor(timeSinceUpdate / 60000)}m ago, next in: ${Math.floor((updateInterval - timeSinceUpdate) / 60000)}m)`);
->>>>>>> 2f8e1d0c
       }
       
     } catch (error) {
@@ -446,37 +175,6 @@
   }
 }
 
-<<<<<<< HEAD
-    // POST /run-update admin (unchanged)
-    if (request.method === 'POST' && path === '/run-update') {
-      const token = request.headers.get('x-admin-token') || '';
-      if (!env.ADMIN_TOKEN || token !== env.ADMIN_TOKEN) return jsonResponse({ ok: false, reason: 'unauthorized' }, 401);
-      let body = null;
-      try { body = await request.json().catch(()=>null); } catch (e) { body = null; }
-      const action = (body && body.action) || 'clears';
-      const wait = Boolean(body && body.wait);
-      try {
-        const id = env.GLOBAL_STATS.idFromName('global');
-        const stub = env.GLOBAL_STATS.get(id);
-        const doPath = action === 'members' ? '/update-members' : '/update-clears';
-        const payload = action === 'members' ? JSON.stringify(body.opts || {}) : JSON.stringify({ ...(body.opts || {}), includeDeletedCharacters: true });
-        if (wait) {
-          const res = await stub.fetch(`https://globalstats.local${doPath}`, { method: 'POST', headers: { 'Content-Type': 'application/json', 'x-admin-token': token }, body: payload });
-          const text = await res.text().catch(()=>null);
-          try { return new Response(text || JSON.stringify({ ok: false }), { status: res.status, headers: { 'Content-Type': 'application/json' }}); } catch (e) { return jsonResponse({ ok: false, error: String(e) }, 502); }
-        } else {
-          stub.fetch(`https://globalstats.local${doPath}`, { method: 'POST', headers: { 'Content-Type': 'application/json', 'x-admin-token': token }, body: payload }).catch(()=>{});
-          return jsonResponse({ ok: true, job: 'accepted', action }, 202);
-        }
-      } catch (e) {
-        return jsonResponse({ ok: false, reason: 'do_forward_failed', error: String(e) }, 500);
-      }
-    }
-
-    return new Response('Not found', { status: 404 });
-  }
-};
-=======
 // Helper: Trigger stats refresh
 async function triggerStatsRefresh(env) {
   const id = env.STATS_COORDINATOR.idFromName('coordinator');
@@ -594,5 +292,4 @@
       ...additionalHeaders
     }
   });
-}
->>>>>>> 2f8e1d0c
+}